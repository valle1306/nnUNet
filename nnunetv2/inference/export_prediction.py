--- conflicted
+++ resolved
@@ -2,8 +2,8 @@
 
 import numpy as np
 import torch
-from acvl_utils.cropping_and_padding.bounding_boxes import bounding_box_to_slice, insert_crop_into_image
-from batchgenerators.utilities.file_and_folder_operations import load_json, isfile, save_pickle
+from acvl_utils.cropping_and_padding.bounding_boxes import insert_crop_into_image
+from batchgenerators.utilities.file_and_folder_operations import load_json, save_pickle
 
 from nnunetv2.configuration import default_num_processes
 from nnunetv2.training.dataloading.nnunet_dataset import nnUNetDatasetBlosc2
@@ -75,7 +75,6 @@
                                   configuration_manager: ConfigurationManager,
                                   plans_manager: PlansManager,
                                   dataset_json_dict_or_file: Union[dict, str], output_file_truncated: str,
-<<<<<<< HEAD
                                   save_probabilities: bool = False,
                                   num_threads_torch: int = default_num_processes):
     # if isinstance(predicted_array_or_file, str):
@@ -85,9 +84,6 @@
     #     elif predicted_array_or_file.endswith('.npz'):
     #         predicted_array_or_file = np.load(predicted_array_or_file)['softmax']
     #     os.remove(tmp)
-=======
-                                  save_probabilities: bool = False):
->>>>>>> 26553c46
 
     if isinstance(dataset_json_dict_or_file, str):
         dataset_json_dict_or_file = load_json(dataset_json_dict_or_file)
@@ -119,10 +115,7 @@
                       dataset_json_dict_or_file: Union[dict, str], num_threads_torch: int = default_num_processes,
                       dataset_class=None) \
         -> None:
-<<<<<<< HEAD
-=======
 
->>>>>>> 26553c46
     old_threads = torch.get_num_threads()
     torch.set_num_threads(num_threads_torch)
 
